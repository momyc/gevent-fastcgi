# Copyright (c) 2011-2012, Alexander Kulakov
#
# Permission is hereby granted, free of charge, to any person obtaining a copy
# of this software and associated documentation files (the "Software"), to deal
# in the Software without restriction, including without limitation the rights
# to use, copy, modify, merge, publish, distribute, sublicense, and/or sell
# copies of the Software, and to permit persons to whom the Software is
# furnished to do so, subject to the following conditions:
#
#    The above copyright notice and this permission notice shall be included in
#    all copies or substantial portions of the Software.
#
#    THE SOFTWARE IS PROVIDED "AS IS", WITHOUT WARRANTY OF ANY KIND, EXPRESS OR
#    IMPLIED, INCLUDING BUT NOT LIMITED TO THE WARRANTIES OF MERCHANTABILITY,
#    FITNESS FOR A PARTICULAR PURPOSE AND NONINFRINGEMENT. IN NO EVENT SHALL THE
#    AUTHORS OR COPYRIGHT HOLDERS BE LIABLE FOR ANY CLAIM, DAMAGES OR OTHER
#    LIABILITY, WHETHER IN AN ACTION OF CONTRACT, TORT OR OTHERWISE, ARISING FROM,
#    OUT OF OR IN CONNECTION WITH THE SOFTWARE OR THE USE OR OTHER DEALINGS IN
#    THE SOFTWARE.

"""
FastCGI/WSGI server implemented using gevent library.
Supports connection multiplexing. Contains paste.server_runner entry point.
"""

import os
import sys
import logging
from tempfile import TemporaryFile
from struct import pack, unpack
from wsgiref.handlers import BaseCGIHandler

from gevent import spawn, socket
from gevent.server import StreamServer
from gevent.event import Event
from gevent.queue import Queue
from gevent.greenlet import LinkedExited

from _speedups import unpack_pairs

try:
    from cStringIO import StringIO
except ImportError:
    from StringIO import StringIO


__version__ = '0.1.4dev'

__all__ = [
    'run_server',
    'WSGIServer',
    'ClientConnection',
    'ProtocolError',
    'InputStream',
    'OutputStream',
    'pack_pairs',
    'unpack_pairs',
    ]

FCGI_VERSION = 1
FCGI_LISTENSOCK_FILENO = 0
FCGI_HEADER_LEN = 8
FCGI_BEGIN_REQUEST = 1
FCGI_ABORT_REQUEST = 2
FCGI_END_REQUEST = 3
FCGI_PARAMS = 4
FCGI_STDIN = 5
FCGI_STDOUT = 6
FCGI_STDERR = 7
FCGI_DATA = 8
FCGI_GET_VALUES = 9
FCGI_GET_VALUES_RESULT = 10
FCGI_UNKNOWN_TYPE = 11
FCGI_MAXTYPE = FCGI_UNKNOWN_TYPE
FCGI_NULL_REQUEST_ID = 0
FCGI_RECORD_HEADER_LEN = 8
FCGI_KEEP_CONN = 1
FCGI_RESPONDER = 1
FCGI_AUTHORIZER = 2
FCGI_FILTER = 3
FCGI_REQUEST_COMPLETE = 0
FCGI_CANT_MPX_CONN = 1
FCGI_OVERLOADED = 2
FCGI_UNKNOWN_ROLE = 3

__all__.extend(name for name in locals().keys() if name.startswith('FCGI_'))

FCGI_RECORD_TYPES = {
    FCGI_BEGIN_REQUEST: 'FCGI_BEGIN_REQUEST',
    FCGI_ABORT_REQUEST: 'FCGI_ABORT_REQUEST',
    FCGI_END_REQUEST: 'FCGI_END_REQUEST',
    FCGI_PARAMS: 'FCGI_PARAMS',
    FCGI_STDIN: 'FCGI_STDIN',
    FCGI_STDOUT: 'FCGI_STDOUT',
    FCGI_STDERR: 'FCGI_STDERR',
    FCGI_DATA: 'FCGI_DATA',
    FCGI_GET_VALUES: 'FCGI_GET_VALUES',
    FCGI_GET_VALUES_RESULT: 'FCGI_GET_VALUES_RESULT',
}

FCGI_ROLES = {FCGI_RESPONDER: 'RESPONDER', FCGI_AUTHORIZER: 'AUTHORIZER', FCGI_FILTER: 'FILTER'}

EXISTING_REQUEST_REC_TYPES = frozenset((FCGI_STDIN, FCGI_PARAMS, FCGI_ABORT_REQUEST))

HEADER_STRUCT = '!BBHHBx'
BEGIN_REQUEST_STRUCT = '!HB5x'
END_REQUEST_STRUCT = '!LB3x'
UNKNOWN_TYPE_STRUCT = '!B7x'

logger = logging.getLogger(__file__)

def pack_pairs(pairs):
    def _len(s):
        l = len(s)
        return pack(('!L', '!B')[l < 128], l)

    if isinstance(pairs, dict):
        pairs = pairs.iteritems()
    return (_len(name) + _len(value) + name + value for name, value in pairs)

try:
    from _speedups import unpack_pairs
except ImportError:
    def unpack_pairs(stream):

        def read_len():
            b = stream.read(1)
            if not b:
                return None
            l = ord(b)
            if l & 128:
                b += stream.read(3)
                if len(b) != 4:
                    raise ProtocolError('Failed to read name length')
                l = unpack('!L', b) & 0x7FFFFFFF
            return l

        def read_str(l):
            s = stream.read(l)
            if len(s) != l:
                raise ProtocolError('Failed to read %s bytes')
            return s

        if isinstance(stream, basestring):
            stream = StringIO(stream)

<<<<<<< HEAD
        while True:
            name_len = read_len()
            if name_len is None:
                return
            value_len = read_len()
            if value_len is None:
                raise ProtocolError('Failed to read value length')
            yield read_str(name_len), read_str(value_len)
=======
    def read_len():
        b = stream.read(1)
        if not b:
            return None
        l = ord(b)
        if l & 128:
            b += stream.read(3)
            if len(b) != 4:
                raise ProtocolError('Failed to read name length')
            l = unpack('!L', b)[0] & 0x7FFFFFFF
        return l

    def read_str(l):
        s = stream.read(l)
        if len(s) != l:
            raise ProtocolError('Failed to read %s bytes')
        return s

    if isinstance(stream, basestring):
        stream = StringIO(stream)

    while True:
        name_len = read_len()
        if name_len is None:
            return
        value_len = read_len()
        if value_len is None:
            raise ProtocolError('Failed to read value length')
        yield read_str(name_len), read_str(value_len)
>>>>>>> 181faf2e


class ProtocolError(Exception):
    pass


class Record(object):

    __slots__ = ('type', 'content', 'request_id')

    def __init__(self, record_type, content='', request_id=FCGI_NULL_REQUEST_ID):
        self.type = record_type
        self.content = content
        self.request_id = request_id

    def __str__(self):
        return 'Record(%s, %s, %s)' % (FCGI_RECORD_TYPES.get(self.type, self.type), self.request_id, len(self.content))


class InputStream(object):
    """
    FCGI_STDIN or FCGI_DATA stream.
    Uses temporary file to store received data after max_mem octets have been received.
    """

    _block = frozenset(('read', 'readline', 'readlines', 'fileno', 'close', 'next'))

    def __init__(self, max_mem=1024):
        self.max_mem = max_mem
        self.landed = False
        self.file = StringIO()
        self.len = 0
        self.complete = Event()

    def land(self):
        if not self.landed:
            pos = self.file.tell()
            tmp_file = TemporaryFile()
            tmp_file.write(self.file.getvalue())
            self.file = tmp_file
            self.file.seek(pos)
            self.landed = True
            logger.debug('Stream landed at %s', self.len)

    def feed(self, data):
        if not data: # EOF mark
            logger.debug('InputStream EOF mark received %r', data)
            self.file.seek(0)
            self.complete.set()
            return
        self.len += len(data)
        if not self.landed and self.len > self.max_mem:
            self.land()
        self.file.write(data)

    def __iter__(self):
        return self.file

    def __getattr__(self, attr):
        # Block until all data is received
        if attr in self._block:
            logger.debug('Waiting for InputStream to be received in full')
            self.complete.wait()
            self._flip_attrs()
            return self.__dict__[attr]
        raise AttributeError, attr

    def _flip_attrs(self):
        for attr in self._block:
            if hasattr(self.file, attr):
                setattr(self, attr, getattr(self.file, attr))

    def __str__(self):
        return 'InputStream(%s)' % self.request_id


class OutputStream(object):
    """
    FCGI_STDOUT or FCGI_STDERR stream.
    """
    def __init__(self, conn, request_id, record_type):
        self.conn = conn
        self.request_id = request_id
        self.record_type = record_type
        self.closed = False

    def write(self, data):
        if self.closed:
            logger.warn('Write to closed %s', self)
            return
        if self.record_type == FCGI_STDERR:
            sys.stderr.write(data)
        self.conn.output(self.record_type, data, self.request_id)

    def flush(self):
        pass

    def close(self):
        if not self.closed:
            self.conn.output(self.record_type, '', self.request_id)
            self.closed = True

    def __str__(self):
        return 'OutputStream(%s, %s)' % (FCGI_RECORD_TYPES[self.record_type], self.request_id)


class Request(object):
    """
    FastCGI request representation for FastCGI connection multiplexing feature.
    """
    def __init__(self, conn, role, id, flags):
        self.role = role
        self.id = id
        self.keep_conn = flags & FCGI_KEEP_CONN
        self.stdin = InputStream()
        self.stdout = OutputStream(conn, id, FCGI_STDOUT)
        self.stderr = OutputStream(conn, id, FCGI_STDERR)
        self.data = InputStream()
        self.params = {}
        self.greenlet = None


class _Connection(object):
    """
    Base class for FastCGI client and server connections.
    FastCGI wire protocol implementation.
    """

    def __init__(self, sock, *args, **kwargs):
        self.sock = sock

    def write_record(self, record):
        logger.debug('Writing %s', record)
        content_len = len(record.content)
        padding = -content_len & 7
        header = pack(HEADER_STRUCT, FCGI_VERSION, record.type, record.request_id, content_len, padding)
        self.sock.sendall(''.join((header, record.content, '\x00' * padding)))

    def read_bytes(self, num):
        chunks = []
        while num > 0:
            chunk = self.sock.recv(num)
            if not chunk:
                break
            num -= len(chunk)
            chunks.append(chunk)
        return ''.join(chunks)
            
    def read_record(self):
        try:
            header = self.read_bytes(FCGI_RECORD_HEADER_LEN)
            if not header:
                logger.debug('Peer closed connection')
                return None
            version, record_type, request_id, content_len, padding = unpack(HEADER_STRUCT, header)
            if version != FCGI_VERSION:
                raise ProtocolError('Unsopported FastCGI version %s', version)
            content = self.read_bytes(content_len)
            if padding:
                self.read_bytes(padding)
            
            record = Record(record_type, content, request_id)
            logger.debug('Received %s', record)
            return record
        except socket.error, ex:
            logger.exception('Failed to read record from peer')
            self.close()
            return None

    def close(self):
        if self.sock:
            self.sock.close()
            self.sock = None
            logger.debug('Connection closed')


class ServerConnection(_Connection):
    """
    FastCGI server connection.
    Each requests is handled by separate Greenlet.
    One Greenlet started to serialize output from multiple requests.
    """
    def __init__(self, sock, handler, max_conns, max_reqs, mpxs_conns):
        super(ServerConnection, self).__init__(sock)
        self.handler = handler
        self.max_conns = str(max_conns)
        self.max_reqs = str(max_reqs)
        self.mpxs_conns = str(int(bool(mpxs_conns)))
        self.output_queue = Queue()

    def run(self):
        self.requests = requests = {}
        output_handler = spawn(self.handle_output)

        while True:
            record = self.read_record()
            if record is None:
                self.output(None) # ask output handler to exit once all is sent out
                break

            if record.type in EXISTING_REQUEST_REC_TYPES:
                request = requests.get(record.request_id)
                if not request:
                    raise ProtocolError('%s for non-existing request' % record)
                if record.type == FCGI_STDIN:
                    request.stdin.feed(record.content)
                elif record.type == FCGI_DATA:
                    request.data.feed(record.content)
                elif record.type == FCGI_PARAMS:
                    if request.greenlet:
                        raise ProtocolError('Unexpected FCGI_PARAMS for request %s' % request.id)
                    if record.content:
                        request.params.update(unpack_pairs(record.content))
                    else:
                        logger.debug('Starting handler for request %s: %r', request.id, request.params)
                        request.greenlet = spawn(self.handle_request, request)
                elif record.type == FCGI_ABORT_REQUEST:
                    if request.greenlet:
                        request.greenlet.kill()
                        request.greenlet = None
                    request.complete = True
                    logger.debug('Aborted request %s', record.rerequest_id)
            elif record.type == FCGI_BEGIN_REQUEST:
                role, flags = unpack(BEGIN_REQUEST_STRUCT, record.content)
                if role in FCGI_ROLES:
                    requests[record.request_id] = Request(self, role, record.request_id, flags)
                    logger.debug('New %s request %s with flags %04x', FCGI_ROLES[role], record.request_id, flags)
                else:
                    self.output(FCGI_END_REQUEST, pack(END_REQUEST_STRUCT, 0,  FCGI_UNKNOWN_ROLE), record.request_id)
                    logger.error('Unknown request role %s', role)
            elif record.type == FCGI_GET_VALUES:
                self.output(FCGI_GET_VALUES_RESULT, ''.join(pack_pairs([
                    ('FCGI_MAX_CONNS', self.max_conns),
                    ('FCGI_MAX_REQS', self.max_reqs),
                    ('FCGI_MPXS_CONNS', self.mpxs_conns),
                    ])))
                self.output(FCGI_GET_VALUES_RESULT)
            else:
                logger.error('%s: Unknown record type' % record)
                self.output(FCGI_UNKNOWN_TYPE, pack('!B7x', record.type))

        output_handler.join()
        logger.debug('Finishing connection handler')
        self.close()
        
    def handle_request(self, req):
        try:
            self.handler(req)
        except:
            logger.exception('Request %s handler failed', req.id)
        req.stdout.close()
        req.stderr.close()
        self.output(FCGI_END_REQUEST, pack(END_REQUEST_STRUCT, 0, FCGI_REQUEST_COMPLETE), req.id)
        self.requests.pop(req.id)
        if not self.requests and not req.keep_conn:
            logger.debug('Last handler finished')
            self.output(None)

    def output(self, record_type, content='', request_id=FCGI_NULL_REQUEST_ID):
        if record_type is None:
            self.output_queue.put(None)
        else:
            self.output_queue.put(Record(record_type, content, request_id))

    def handle_output(self):
        exit_requested = False
        requests = self.requests
        queue = self.output_queue
        write_record = self.write_record

        while requests or not exit_requested:
            record = queue.get()
            if record is None:
                logger.debug('Request handler wants to close connection')
                exit_requested = True
                continue
            logger.debug('Sending %s', record)
            length = len(record.content)
            if length <= 0xFFFF:
                write_record(record)
            else:
                offset = 0
                data = memoryview(record.content)
                while offset < length:
                    write_record(Record(record.type, data[offset:offset+0xFFFF], record.request_id))
                    offset += 0xFFFF
        logger.debug('Output handler finished')


class ClientConnection(_Connection):
    """
    FastCGI client connection. Implemented mostly for testing purposes but can be used
    to write FastCGI client.
    """

    def __init__(self, addr, timeout=None):
        if isinstance(addr, basestring):
            sock = socket.socket(socket.AF_UNIX, socket.SOCK_STREAM)
        elif isinstance(addr, tuple):
            sock = socket.socket(socket.AF_INET, socket.SOCK_STREAM, socket.IPPROTO_TCP)
        else:
            raise ValueError('Address must be a tuple or a string not %s', type(addr))

        sock.connect(addr)
        super(ClientConnection, self).__init__(sock)

    def send_begin_request(self, request_id, role=FCGI_RESPONDER, flags=0):
        self.write_record(Record(FCGI_BEGIN_REQUEST, pack(BEGIN_REQUEST_STRUCT, FCGI_RESPONDER, flags), request_id))

    def send_abort_request(self, request_id):
        self.write_record(Record(FCGI_ABORT_REQUEST, request_id=request_id))

    def send_params(self, params='', request_id=1):
        if params:
            params = ''.join(pack_pairs(params))
        self.write_record(Record(FCGI_PARAMS, params, request_id))

    def send_stdin(self, content='', request_id=1):
        self.write_record(Record(FCGI_STDIN, content, request_id))

    def send_data(self, content='', request_id=1):
        self.write_record(Record(FCGI_DATA, content, request_id))

    def send_get_values(self):
        self.write_record(Record(FCGI_GET_VALUES))

    def unpack_end_request(self, data):
        return unpack(END_REQUEST_STRUCT, data)


class WSGIServer(StreamServer):

    def __init__(self, bind_address, app, max_conns=1024, max_reqs=1024 * 1024, **kwargs):
        """
        Up to max_conns Greenlets will be spawned to handle connections
        """
        if isinstance(bind_address, basestring):
            sock = socket.socket(socket.AF_UNIX, socket.SOCK_STREAM)
            sock.bind(bind_address)
            sock.listen(max_conns)
            bind_address = sock

        super(WSGIServer, self).__init__(bind_address, self.handle_connection, spawn=max_conns, **kwargs)
        self.app = app
        self.max_conns = max_conns
        self.max_reqs = max_reqs

    def handle_connection(self, sock, addr):
        logger.debug('New connection from %s', addr)
        conn = ServerConnection(sock, self.handle_request, self.max_conns, self.max_reqs, True)
        conn.run()

    def handle_request(self, req):
        """
        FastCGI request handler will be run in separate Greenlet
        """
        try:
            BaseCGIHandler(req.stdin, req.stdout, req.stderr, req.params).run(self.app)
        except:
            logger.exception('Failed to handle request %s', req.id)


def run_server(app, conf, host='127.0.0.1', port=5000, path=None, **kwargs):
    addr = path or (host, int(port))
    if kwargs.pop('patch_thread', True):
        from gevent.monkey import patch_thread
        patch_thread()
    WSGIServer(addr, app, **kwargs).serve_forever()
<|MERGE_RESOLUTION|>--- conflicted
+++ resolved
@@ -36,7 +36,6 @@
 from gevent.queue import Queue
 from gevent.greenlet import LinkedExited
 
-from _speedups import unpack_pairs
 
 try:
     from cStringIO import StringIO
@@ -118,9 +117,11 @@
         pairs = pairs.iteritems()
     return (_len(name) + _len(value) + name + value for name, value in pairs)
 
+
 try:
     from _speedups import unpack_pairs
 except ImportError:
+
     def unpack_pairs(stream):
 
         def read_len():
@@ -132,7 +133,7 @@
                 b += stream.read(3)
                 if len(b) != 4:
                     raise ProtocolError('Failed to read name length')
-                l = unpack('!L', b) & 0x7FFFFFFF
+                l = unpack('!L', b)[0] & 0x7FFFFFFF
             return l
 
         def read_str(l):
@@ -144,7 +145,6 @@
         if isinstance(stream, basestring):
             stream = StringIO(stream)
 
-<<<<<<< HEAD
         while True:
             name_len = read_len()
             if name_len is None:
@@ -153,37 +153,6 @@
             if value_len is None:
                 raise ProtocolError('Failed to read value length')
             yield read_str(name_len), read_str(value_len)
-=======
-    def read_len():
-        b = stream.read(1)
-        if not b:
-            return None
-        l = ord(b)
-        if l & 128:
-            b += stream.read(3)
-            if len(b) != 4:
-                raise ProtocolError('Failed to read name length')
-            l = unpack('!L', b)[0] & 0x7FFFFFFF
-        return l
-
-    def read_str(l):
-        s = stream.read(l)
-        if len(s) != l:
-            raise ProtocolError('Failed to read %s bytes')
-        return s
-
-    if isinstance(stream, basestring):
-        stream = StringIO(stream)
-
-    while True:
-        name_len = read_len()
-        if name_len is None:
-            return
-        value_len = read_len()
-        if value_len is None:
-            raise ProtocolError('Failed to read value length')
-        yield read_str(name_len), read_str(value_len)
->>>>>>> 181faf2e
 
 
 class ProtocolError(Exception):
